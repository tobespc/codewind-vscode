/*******************************************************************************
 * Copyright (c) 2019 IBM Corporation and others.
 * All rights reserved. This program and the accompanying materials
 * are made available under the terms of the Eclipse Public License v2.0
 * which accompanies this distribution, and is available at
 * http://www.eclipse.org/legal/epl-v20.html
 *
 * Contributors:
 *     IBM Corporation - initial API and implementation
 *******************************************************************************/

import * as vscode from "vscode";
import * as path from "path";

import Log from "../../Logger";
import Connection from "./Connection";
import EndpointUtil, { MCEndpoints, ProjectEndpoints } from "../../constants/Endpoints";
import SocketEvents from "./SocketEvents";
import Requester from "../project/Requester";
import ProjectType from "../project/ProjectType";
import MCUtil from "../../MCUtil";
import InstallerWrapper from "./InstallerWrapper";

export interface IMCTemplateData {
    label: string;
    description: string;
    url: string;
    language: string;
    projectType: string;
}

interface IProjectTypeInfo {
    language: string;
    projectType: string;
}

export interface IInitializationResponse {
    status: string;
    result: IProjectTypeInfo | { error: string; };
    projectPath: string;
}

interface INewProjectInfo {
    projectName: string;
    projectPath: string;
}

/**
 * Functions to create or import new user projects into Codewind
 */
namespace UserProjectCreator {

    export async function createProject(connection: Connection, template: IMCTemplateData, projectName: string): Promise<INewProjectInfo> {

        // right now projects must be created under the codewind workspace so users can't choose the parentDir
        // abs path on user system under which the project will be created
        const userParentDir = connection.workspacePath;

        // caller must handle errors
        const projectPath = path.join(userParentDir.fsPath, projectName);
        const creationRes = await InstallerWrapper.createProject(projectPath, template.url);
        if (creationRes.status !== SocketEvents.STATUS_SUCCESS) {
            // failed
            const failedResult = (creationRes.result as { error: string });
            throw new Error(failedResult.error);
        }

        const projectTypeInfo = creationRes.result as IProjectTypeInfo;
        // const targetDir = vscode.Uri.file(creationRes.projectPath);
        const targetDir = creationRes.projectPath;

        // create succeeded, now we bind
        await bind(connection, projectName, targetDir, projectTypeInfo);
        return { projectName, projectPath: creationRes.projectPath };
    }

    export async function validateAndBind(connection: Connection, pathToBindUri: vscode.Uri): Promise<INewProjectInfo | undefined> {
        const pathToBind = pathToBindUri.fsPath;
        Log.i("Binding to", pathToBind);

        const projectName = path.basename(pathToBind);
        const validateRes = await requestValidate(pathToBind);
        if (validateRes.status !== SocketEvents.STATUS_SUCCESS) {
            // failed
            const failedResult = (validateRes.result as { error: string });
            throw new Error(failedResult.error);
        }
        let projectTypeInfo = validateRes.result as IProjectTypeInfo;

        // if the detection returned the fallback type, or if the user says the detection is wrong
        let detectionFailed: boolean = false;
        if (projectTypeInfo.projectType === ProjectType.InternalTypes.DOCKER) {
            detectionFailed = true;
        }
        else {
            const yesBtn = "Yes";
            const noBtn = "No";

            const confirmRes = await vscode.window.showInformationMessage(
                `Please confirm the project type for ${projectName}:\n` +
                `Type: ${projectTypeInfo.projectType}\n` +
                `Language: ${projectTypeInfo.language}`,
                { modal: true }, yesBtn, noBtn,
            );

            if (confirmRes == null) {
                return;
            }
            else if (confirmRes === noBtn) {
                detectionFailed = true;
            }
            // else they picked 'yes'
        }

        if (detectionFailed) {
            const userProjectType = await promptForProjectType(connection);
            if (userProjectType == null) {
                return;
            }
            projectTypeInfo = userProjectType;
        }

        return bind(connection, projectName, pathToBind, projectTypeInfo);
    }

    async function bind(connection: Connection, projectName: string,
                        pathToBind: string, projectTypeInfo: IProjectTypeInfo):
                        Promise<INewProjectInfo | undefined> {
        if (connection.remote) {
            return bindRemote(connection, projectName, pathToBind, projectTypeInfo);
        } else {
            return bindLocal(connection, projectName, pathToBind, projectTypeInfo);
        }
    }

    async function bindLocal(connection: Connection, projectName: string,
                             pathToBind: string, projectTypeInfo: IProjectTypeInfo):
                             Promise<INewProjectInfo | undefined> {

        await requestLocalBind(connection, projectName, pathToBind, projectTypeInfo.language, projectTypeInfo.projectType);
        return { projectName, projectPath: pathToBind };
    }

    async function bindRemote(connection: Connection, projectName: string,
                              pathToBind: string, projectTypeInfo: IProjectTypeInfo):
                              Promise<INewProjectInfo | undefined> {
        const projectInfo = await requestRemoteBindStart(connection, projectName, pathToBind, projectTypeInfo.language, projectTypeInfo.projectType);
        const projectID = projectInfo.projectID;
        await Requester.requestUploadsRecursively(connection, projectID, pathToBind, pathToBind);

        await requestRemoteBindEnd(connection, projectID);
        return { projectName, projectPath: pathToBind };
    }

    const OTHER_TYPE_OPTION = "Other (Basic Container)";

    /**
     * When detection fails, have the user select the project type that fits best.
     */
    async function promptForProjectType(connection: Connection): Promise<IProjectTypeInfo | undefined> {
        Log.d("Prompting user for project type");
        const templates = await Requester.getTemplates(connection);

        let projectTypeQpis: Array<vscode.QuickPickItem & { language: string }> = [];
        for (const template of templates) {
            if (template.projectType === ProjectType.InternalTypes.DOCKER) {
                // this option is handled specially below; Docker type shows up as "Other"
                continue;
            }
            if (projectTypeQpis.find((type) => type.label === template.projectType)) {
                // Skip to avoid adding duplicates
                continue;
            }

            projectTypeQpis.push({
                label: template.projectType,
                language: template.language,
            });
        }
        // remove duplicates
        projectTypeQpis = [ ...new Set(projectTypeQpis) ];
        projectTypeQpis.sort();
        // Add "other" option last
        projectTypeQpis.push({
            label: OTHER_TYPE_OPTION,
            language: "any"             // this will be replaced below
        });

        const projectTypeRes = await vscode.window.showQuickPick(projectTypeQpis, {
            placeHolder: "Select the project type that best fits your project",
            ignoreFocusOut: true,
        });

        if (projectTypeRes == null) {
            return;
        }

        let projectType: string = projectTypeRes.label;
        let language: string;
        if (projectType !== OTHER_TYPE_OPTION) {
            language = projectTypeRes.language;
        }
        else {
            // map the 'other' back to the docker type
            projectType = ProjectType.InternalTypes.DOCKER;
            const languageRes = await promptForLanguage(templates);
            if (languageRes == null) {
                return;
            }
            language = languageRes;
        }

        return { projectType, language };
    }

    const OTHER_LANG_BTN = "Other";

    async function promptForLanguage(templates: IMCTemplateData[]): Promise<string | undefined> {
        Log.d("Prompting user for project language");
        let languageQpis = templates.map((template) => template.language);
        // remove duplicates
        languageQpis = [ ... new Set(languageQpis) ];
        languageQpis.sort();
        languageQpis.push(OTHER_LANG_BTN);

        let language = await vscode.window.showQuickPick(languageQpis, {
            placeHolder: "Select the language that best fits your project",
            ignoreFocusOut: true,
        });

        if (language == null) {
            return;
        }
        else if (language === OTHER_LANG_BTN) {
            language = await vscode.window.showInputBox({
                ignoreFocusOut: true,
                prompt: "Enter the programming language for your project",
                validateInput: (input) => {
                    const matchResult = input.match(/^[a-zA-Z0-9\s]+$/);
                    if (matchResult == null) {
                        return `The programming language cannot be empty, and can only contain alphanumeric characters and spaces.`;
                    }
                    return undefined;
                }
            });
        }

        return language;
    }

    async function requestValidate(pathToBind: string): Promise<IInitializationResponse> {
        const validateResponse = await vscode.window.withProgress({
            title: `Processing ${pathToBind}...`,
            location: vscode.ProgressLocation.Notification,
            cancellable: false,
        }, () => {
            return InstallerWrapper.validateProjectDirectory(pathToBind);
        });
        Log.d("validate response", validateResponse);
        return validateResponse;
    }

    export async function promptForDir(btnLabel: string, defaultUri: vscode.Uri): Promise<vscode.Uri | undefined> {
        // if (!defaultUri && vscode.workspace.workspaceFolders != null) {
        //     defaultUri = vscode.workspace.workspaceFolders[0].uri;
        // }

        const selectedDirs = await vscode.window.showOpenDialog({
            canSelectFiles: false,
            canSelectFolders: true,
            canSelectMany: false,
            openLabel: btnLabel,
            defaultUri
        });
        if (selectedDirs == null) {
            return;
        }
        // canSelectMany is false
        return selectedDirs[0];
    }

<<<<<<< HEAD
    async function requestLocalBind(connection: Connection, projectName: string, dirToBindContainerPath: string, language: string, projectType: string)
=======
    async function requestBind(connection: Connection, projectName: string, dirToBindFsPath: string, language: string, projectType: string)
>>>>>>> 4376167e
        : Promise<void> {

        const path = MCUtil.fsPathToContainerPath(dirToBindFsPath);

        const bindReq = {
            name: projectName,
            language,
            projectType,
            path,
        };

        Log.d("Bind request", bindReq);

        const bindEndpoint = EndpointUtil.resolveMCEndpoint(connection, MCEndpoints.BIND);
        const bindRes = await Requester.post(bindEndpoint, {
            json: true,
            body: bindReq,
        });

        Log.d("Bind response", bindRes);

        // return bindRes;
    }

    async function requestRemoteBindStart(connection: Connection, projectName: string,
                                          dirToBindContainerPath: string,
                                          language: string, projectType: string): Promise<any> {

        const bindReq = {
            name: projectName,
            language,
            projectType,
            path: dirToBindContainerPath,
        };

        Log.d("Remote Bind request", bindReq);

        const remoteBindStartEndpoint = EndpointUtil.resolveMCEndpoint(connection, MCEndpoints.REMOTE_BIND_START);
        const remoteBindRes = await Requester.post(remoteBindStartEndpoint, {
            json: true,
            body: bindReq,
        });

        Log.i("Remote Bind response", remoteBindRes);

        return remoteBindRes;
    }

    async function requestRemoteBindEnd(connection: Connection, projectID: string): Promise<void> {

        Log.i(`Remote Bind End request for ${projectID}`);

        const remoteBindStartEndpoint = EndpointUtil.resolveProjectEndpoint(connection, projectID, ProjectEndpoints.REMOTE_BIND_END);
        const remoteBindRes = await Requester.post(remoteBindStartEndpoint);

        Log.i("Remote Bind response", remoteBindRes);
    }

}

export default UserProjectCreator;<|MERGE_RESOLUTION|>--- conflicted
+++ resolved
@@ -279,20 +279,16 @@
         return selectedDirs[0];
     }
 
-<<<<<<< HEAD
-    async function requestLocalBind(connection: Connection, projectName: string, dirToBindContainerPath: string, language: string, projectType: string)
-=======
-    async function requestBind(connection: Connection, projectName: string, dirToBindFsPath: string, language: string, projectType: string)
->>>>>>> 4376167e
+    async function requestLocalBind(connection: Connection, projectName: string, dirToBindFsPath: string, language: string, projectType: string)
         : Promise<void> {
 
-        const path = MCUtil.fsPathToContainerPath(dirToBindFsPath);
+        const fsPath = MCUtil.fsPathToContainerPath(dirToBindFsPath);
 
         const bindReq = {
             name: projectName,
             language,
             projectType,
-            path,
+            path: fsPath,
         };
 
         Log.d("Bind request", bindReq);
