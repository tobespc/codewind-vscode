--- conflicted
+++ resolved
@@ -49,12 +49,8 @@
  */
 namespace UserProjectCreator {
 
-<<<<<<< HEAD
     export async function createProject(
-        connection: Connection, template: IMCTemplateData, parentDir: vscode.Uri, projectName: string): Promise<INewProjectInfo> {
-=======
-    export async function createProject(connection: Connection, template: ICWTemplateData, projectName: string): Promise<INewProjectInfo> {
->>>>>>> 1f89b548
+        connection: Connection, template: ICWTemplateData, parentDir: vscode.Uri, projectName: string): Promise<INewProjectInfo> {
 
         const projectPath = path.join(parentDir.fsPath, projectName);
 
