/*******************************************************************************
 * Copyright (c) 2018, 2019 IBM Corporation and others.
 * All rights reserved. This program and the accompanying materials
 * are made available under the terms of the Eclipse Public License v2.0
 * which accompanies this distribution, and is available at
 * http://www.eclipse.org/legal/epl-v20.html
 *
 * Contributors:
 *     IBM Corporation - initial API and implementation
 *******************************************************************************/

import * as vscode from "vscode";

import Commands from "../constants/Commands";
import Translator from "../constants/strings/translator";
import StringNamespaces from "../constants/strings/StringNamespaces";
import Log from "../Logger";
import MCUtil from "../MCUtil";
import openWorkspaceCmd from "./OpenWorkspaceCmd";
import restartProjectCmd from "./project/RestartProjectCmd";
import openAppCmd from "./project/OpenAppCmd";
import requestBuildCmd from "./project/RequestBuildCmd";
import toggleEnablementCmd from "./project/ToggleEnablementCmd";
import projectOverviewCmd from "./project/ProjectOverviewCmd";
import toggleAutoBuildCmd from "./project/ToggleAutoBuildCmd";
import openAppMonitorCmd from "./project/OpenAppMonitor";
import refreshConnectionCmd from "./connection/RefreshConnectionCmd";
import { manageLogs, showAllLogs, hideAllLogs } from "./project/ManageLogsCmd";
import createProject from "./connection/CreateUserProjectCmd";
import bindProject from "./connection/BindProjectCmd";
import openPerformanceDashboard from "./project/OpenPerfDashboard";
import startCodewindCmd from "./StartCodewindCmd";
import stopCodewindCmd from "./StopCodewindCmd";
import removeImagesCmd from "./RemoveImagesCmd";
import { setRegistryCmd } from "./connection/SetRegistryCmd";
import Connection from "../codewind/connection/Connection";
import Project from "../codewind/project/Project";
import ProjectState from "../codewind/project/ProjectState";
import CodewindManager from "../codewind/connection/CodewindManager";
import attachDebuggerCmd from "./project/AttachDebuggerCmd";
import containerShellCmd from "./project/ContainerShellCmd";
import removeProjectCmd from "./project/RemoveProjectCmd";
import addProjectToWorkspaceCmd from "./project/AddToWorkspaceCmd";
<<<<<<< HEAD
import manageTemplateReposCmd from "./connection/ManageTemplateReposCmd";
=======
import { openTektonDashboard } from "./connection/OpenTektonCmd";
>>>>>>> 27497ed6

export function createCommands(): vscode.Disposable[] {

    // Register our commands here
    // The first parameter must match the command ID as declared in package.json
    // the second parameter is the callback function, which is passed the user's selection, which is either:
    // - undefined (if run from command palette)
    // - or the user's selected TreeView object (if run from the context menu) -> IE either a Project or Connection
    return [
        // vscode.commands.registerCommand(Commands.ACTIVATE_CONNECTION, () => activateConnectionCmd()),
        // vscode.commands.registerCommand(Commands.DEACTIVATE_CONNECTION, (selection) => deactivateConnectionCmd(selection)),
        vscode.commands.registerCommand(Commands.START_CODEWIND,      startCodewindCmd),
        vscode.commands.registerCommand(Commands.START_CODEWIND_2,    startCodewindCmd),
        vscode.commands.registerCommand(Commands.STOP_CODEWIND,       stopCodewindCmd),
        vscode.commands.registerCommand(Commands.STOP_CODEWIND_2,     stopCodewindCmd),

        vscode.commands.registerCommand(Commands.REMOVE_IMAGES,       removeImagesCmd),

        registerConnectionCommand(Commands.CREATE_PROJECT, createProject, undefined),
        registerConnectionCommand(Commands.BIND_PROJECT, bindProject, undefined),

        registerConnectionCommand(Commands.REFRESH_CONNECTION, refreshConnectionCmd, undefined),
        registerConnectionCommand(Commands.OPEN_WS_FOLDER, openWorkspaceCmd, undefined),

        registerConnectionCommand(Commands.SET_REGISTRY, setRegistryCmd, undefined),
<<<<<<< HEAD
        registerConnectionCommand(Commands.MANAGE_TEMPLATE_REPOS, manageTemplateReposCmd, undefined),
=======
        registerConnectionCommand(Commands.OPEN_TEKTON, openTektonDashboard, undefined),
>>>>>>> 27497ed6

        registerProjectCommand(Commands.PROJECT_OVERVIEW, projectOverviewCmd, undefined, ProjectState.getAllAppStates()),
        registerProjectCommand(Commands.OPEN_APP, openAppCmd, undefined, ProjectState.getStartedOrStartingStates()),
        registerProjectCommand(Commands.CONTAINER_SHELL, containerShellCmd, undefined, ProjectState.getStartedOrStartingStates()),

        registerProjectCommand(Commands.ADD_PROJECT_TO_WS, addProjectToWorkspaceCmd, undefined, ProjectState.getAllAppStates()),

        registerProjectCommand(Commands.REQUEST_BUILD, requestBuildCmd, undefined, ProjectState.getEnabledStates()),
        registerProjectCommand(Commands.TOGGLE_AUTOBUILD, toggleAutoBuildCmd, undefined, ProjectState.getEnabledStates()),
        // Enable and disable AB are the same as Toggle AB - they are just presented to the user differently.
        registerProjectCommand(Commands.ENABLE_AUTOBUILD, toggleAutoBuildCmd, undefined, ProjectState.getEnabledStates()),
        registerProjectCommand(Commands.DISABLE_AUTOBUILD, toggleAutoBuildCmd, undefined, ProjectState.getEnabledStates()),

        registerProjectCommand(Commands.ATTACH_DEBUGGER, attachDebuggerCmd, undefined, ProjectState.getDebuggableStates()),
        registerProjectCommand<boolean>(Commands.RESTART_RUN, restartProjectCmd, false, ProjectState.getStartedOrStartingStates()),
        registerProjectCommand<boolean>(Commands.RESTART_DEBUG, restartProjectCmd, true, ProjectState.getStartedOrStartingStates()),

        registerProjectCommand(Commands.MANAGE_LOGS, manageLogs, undefined, ProjectState.getEnabledStates()),
        registerProjectCommand(Commands.SHOW_ALL_LOGS, showAllLogs, undefined, ProjectState.getEnabledStates()),
        registerProjectCommand(Commands.HIDE_ALL_LOGS, hideAllLogs, undefined, ProjectState.getEnabledStates()),

        registerProjectCommand(Commands.ENABLE_PROJECT, toggleEnablementCmd, undefined, [ ProjectState.AppStates.DISABLED ]),
        registerProjectCommand(Commands.DISABLE_PROJECT, toggleEnablementCmd, undefined, ProjectState.getEnabledStates()),
        registerProjectCommand(Commands.REMOVE_PROJECT, removeProjectCmd, undefined, ProjectState.getAllAppStates()),

        registerProjectCommand(Commands.OPEN_APP_MONITOR, openAppMonitorCmd, undefined, ProjectState.getStartedOrStartingStates()),
        registerProjectCommand(Commands.OPEN_PERF_DASHBOARD, openPerformanceDashboard, undefined, ProjectState.getStartedOrStartingStates()),
    ];
}

/**
 * Register a command that runs on Project objects.
 *
 * The type argument(s) must be the types of the arguments (other than the first) to be passed to the executor.
 * Note the compiler does not check that these actually match the function signature.
 *
 * @param id - The command ID
 * @param executor - The function that runs the command
 * @param params - Parameters to pass to the executor function
 * @param acceptableStates - If the user runs the command through the command palette,
 *      the list of projects presented to choose from is filtered to projects in these states
 */
function registerProjectCommand<T>(
    id: string, executor: (project: Project, params: T) => void, params: T,
    acceptableStates: ProjectState.AppStates[]): vscode.Disposable {

    return vscode.commands.registerCommand(id, async (project: Project | undefined) => {
        if (!project) {
            project = await promptForProject(acceptableStates);
            if (!project) {
                return;
            }
        }
        try {
            executor(project, params);
        }
        catch (err) {
            Log.e(`Unexpected error running command ${id}`, err);
            vscode.window.showErrorMessage(`Error running command ${id}: on project ${project.name} ${MCUtil.errToString(err)}`);
        }
    });
}

/**
 * Register a command that runs on Connection objects.
 *
 * The type argument(s) must be the types of the arguments (other than the first) to be passed to the executor.
 * Note the compiler does not check that these actually match the function signature.
 *
 * @param id - The command ID
 * @param executor - The function that runs the command
 * @param params - Parameters to pass to the executor function
 * @param connectedOnly - If the user runs the command through the command palette,
 *      only currently connected connections will be presented as options
 */
function registerConnectionCommand<T>(
    id: string, executor: (connection: Connection, params: T) => void, params: T,
    connectedOnly: boolean = false): vscode.Disposable {

    return vscode.commands.registerCommand(id, async (connection: Connection | undefined) => {
        if (!connection) {
            connection = await promptForConnection(connectedOnly);
            if (!connection) {
                return;
            }
        }
        try {
            executor(connection, params);
        }
        catch (err) {
            Log.e(`Unexpected error running command ${id}`, err);
            vscode.window.showErrorMessage(`Error running command ${id}: on connection ${connection.url} ${MCUtil.errToString(err)}`);
        }
    });
}

/**
 * If the user runs a Project command through the Command Palette, have them pick the project to run the cmd on
 * @param acceptableStates - If at least one state is passed, only projects in one of these states will be presented to the user.
 */
async function promptForProject(acceptableStates: ProjectState.AppStates[]): Promise<Project | undefined> {
    // for now, assume if they want Started, they also accept Debugging. This may change.
    if (acceptableStates.includes(ProjectState.AppStates.STARTED) && !acceptableStates.includes(ProjectState.AppStates.DEBUGGING)) {
        acceptableStates.push(ProjectState.AppStates.DEBUGGING);
    }
    // same for Starting / Starting - Debug
    if (acceptableStates.includes(ProjectState.AppStates.STARTING) && !acceptableStates.includes(ProjectState.AppStates.DEBUG_STARTING)) {
        acceptableStates.push(ProjectState.AppStates.DEBUG_STARTING);
    }

    const choices: vscode.QuickPickItem[] = (await CodewindManager.instance.allProjects)
        .filter((p) => acceptableStates.includes(p.state.appState));

    // If no choices are available, show a popup message
    if (choices.length === 0) {
        showNoValidProjectsMsg(acceptableStates);
        return undefined;
    }

    return /* await */ vscode.window.showQuickPick(choices, {
        canPickMany: false,
        placeHolder: "Select a project to run this command on",
    }) as Promise<Project>;
}

const STRING_NS = StringNamespaces.CMD_RES_PROMPT;

function showNoValidProjectsMsg(acceptableStates: ProjectState.AppStates[]): void {
    const statesSpecified = acceptableStates.length !== 0;
    let noValidResourcesMsg: string;
    let requiredStatesStr: string = "";
    if (statesSpecified) {
        // this builds something like "Starting - Debug or Debugging", to represent the project states this command can run on.
        const sep = Translator.t(StringNamespaces.DEFAULT, "statesSeparator");
        requiredStatesStr += acceptableStates.map((state) => state.toString()).join(sep);
        noValidResourcesMsg = Translator.t(STRING_NS, "noProjToRunOnWithStates", { states: requiredStatesStr });
    }
    else {
        noValidResourcesMsg = Translator.t(STRING_NS, "noProjToRunOn");
    }
    vscode.window.showWarningMessage(noValidResourcesMsg);
}
/**
 * If the user runs a Connection command through the Command Palette, have them pick the connection to run the cmd on
 * @connectedOnly Only prompt the user with Connected connections
 */
async function promptForConnection(connectedOnly: boolean): Promise<Connection | undefined> {
    if (CodewindManager.instance.connections.length === 1) {
        const onlyConnection = CodewindManager.instance.connections[0];
        if (onlyConnection.isConnected || !connectedOnly) {
            return onlyConnection;
        }
    }

    const choices = [];
    const connections = CodewindManager.instance.connections;
    if (connectedOnly) {
        choices.push(...(connections.filter((conn) => conn.isConnected)));
    }
    else {
        choices.push(...connections);
    }

    if (choices.length === 0) {
        vscode.window.showWarningMessage(Translator.t(STRING_NS, "noConnToRunOn"));
        return undefined;
    }

    return /* await */ vscode.window.showQuickPick(choices, {
        canPickMany: false,
        placeHolder: "Select a Connection to run this command on",
    }) as Promise<Connection>;
}<|MERGE_RESOLUTION|>--- conflicted
+++ resolved
@@ -41,11 +41,8 @@
 import containerShellCmd from "./project/ContainerShellCmd";
 import removeProjectCmd from "./project/RemoveProjectCmd";
 import addProjectToWorkspaceCmd from "./project/AddToWorkspaceCmd";
-<<<<<<< HEAD
 import manageTemplateReposCmd from "./connection/ManageTemplateReposCmd";
-=======
 import { openTektonDashboard } from "./connection/OpenTektonCmd";
->>>>>>> 27497ed6
 
 export function createCommands(): vscode.Disposable[] {
 
@@ -69,13 +66,10 @@
 
         registerConnectionCommand(Commands.REFRESH_CONNECTION, refreshConnectionCmd, undefined),
         registerConnectionCommand(Commands.OPEN_WS_FOLDER, openWorkspaceCmd, undefined),
+        registerConnectionCommand(Commands.MANAGE_TEMPLATE_REPOS, manageTemplateReposCmd, undefined),
 
         registerConnectionCommand(Commands.SET_REGISTRY, setRegistryCmd, undefined),
-<<<<<<< HEAD
-        registerConnectionCommand(Commands.MANAGE_TEMPLATE_REPOS, manageTemplateReposCmd, undefined),
-=======
         registerConnectionCommand(Commands.OPEN_TEKTON, openTektonDashboard, undefined),
->>>>>>> 27497ed6
 
         registerProjectCommand(Commands.PROJECT_OVERVIEW, projectOverviewCmd, undefined, ProjectState.getAllAppStates()),
         registerProjectCommand(Commands.OPEN_APP, openAppCmd, undefined, ProjectState.getStartedOrStartingStates()),
