/*******************************************************************************
 * Copyright (c) 2019 IBM Corporation and others.
 * All rights reserved. This program and the accompanying materials
 * are made available under the terms of the Eclipse Public License v2.0
 * which accompanies this distribution, and is available at
 * http://www.eclipse.org/legal/epl-v20.html
 *
 * Contributors:
 *     IBM Corporation - initial API and implementation
 *******************************************************************************/

import * as vscode from "vscode";
// import * as fs from "fs";
import { URL } from "url";

import Connection from "../../codewind/connection/Connection";
import Resources from "../../constants/Resources";
import generateManageReposHtml from "../webview/ManageTemplateReposPage";
import WebviewUtil from "../webview/WebviewUtil";
import Log from "../../Logger";
import Requester from "../../codewind/project/Requester";
import MCUtil from "../../MCUtil";
import Commands from "../../constants/Commands";
import { CWDocs } from "../../constants/Constants";

/**
 * Template repository/source data as provided by the backend
 */
export interface ITemplateRepo {
    readonly url: string;
    readonly name?: string;
    readonly description?: string;
    readonly enabled: boolean;
    readonly projectStyles: string[];
    readonly protected: boolean;
}

export enum ManageReposWVMessages {
    ADD_NEW = "add-new",
    DELETE = "delete",
    HELP = "help",
    REFRESH = "refresh",
    ENABLE_DISABLE = "enableOrDisable",
}

/**
 * 'data' field of ENABLE_DISABLE event, which can be converted to an enablement request.
 */
export interface IRepoEnablement {
    readonly repos: Array<{
        readonly repoID: string;
        readonly enable: boolean;
    }>;
}

const REPOS_PAGE_TITLE = "Template Sources";

// Only allow one of these for now - This should be moved to be per-connection like how overview is per-project.
let manageReposPage: vscode.WebviewPanel | undefined;

export default async function manageTemplateReposCmd(connection: Connection): Promise<void> {
    if (manageReposPage) {
        // Show existing page
        manageReposPage.reveal();
        return;
    }

    const wvOptions: vscode.WebviewOptions & vscode.WebviewPanelOptions = {
        enableScripts: true,
        retainContextWhenHidden: true,
        localResourceRoots: [vscode.Uri.file(Resources.getBaseResourcePath())]
    };

    const title = REPOS_PAGE_TITLE;

    manageReposPage = vscode.window.createWebviewPanel(
        title,
        title,
        vscode.ViewColumn.Active,
        wvOptions
    );

    manageReposPage.reveal();
    manageReposPage.onDidDispose(() => {
        manageReposPage = undefined;
    });

    const icons = Resources.getIconPaths(Resources.Icons.Logo);
    manageReposPage.iconPath = {
        light: vscode.Uri.file(icons.light),
        dark:  vscode.Uri.file(icons.dark)
    };

    refreshManageReposPage(connection);
    manageReposPage.webview.onDidReceiveMessage(handleWebviewMessage.bind(connection));
}

export async function refreshManageReposPage(connection: Connection): Promise<void> {
    if (!manageReposPage) {
        return;
    }
<<<<<<< HEAD
    const html = generateManageReposHtml(await Requester.getTemplateRepos(connection));
=======
    const html = generateManageReposHtml(await Requester.getTemplateSources(connection));

    // For debugging in the browser, write out the html to an html file on disk and point to the resources on disk
    // if (process.env[Constants.CW_ENV_VAR] === Constants.CW_ENV_DEV) {
    //     const htmlWithFileProto = html.replace(/vscode-resource:\//g, "file:///");
    //     fs.writeFile("/Users/tim/Desktop/manage.html", htmlWithFileProto,
    //         (err) => { if (err) { throw err; } }
    //     );
    // }
>>>>>>> b3a1b0a7
    manageReposPage.webview.html = html;
}

async function handleWebviewMessage(this: Connection, msg: WebviewUtil.IWVMessage): Promise<void> {
    const connection = this;

    try {
        switch (msg.type) {
            case ManageReposWVMessages.ENABLE_DISABLE: {
                const enablement = msg.data as IRepoEnablement;
                Log.i("Enable/Disable repos:", enablement);
                try {
                    await Requester.enableTemplateRepos(connection, enablement);
                }
                catch (err) {
                    // If any of the enablements fail, the checkboxes will be out of sync with the backend state, so refresh the page to reset
                    await refreshManageReposPage(connection);
                }
                break;
            }
            case ManageReposWVMessages.ADD_NEW: {
                // connection.addNewRepo
                Log.d("Adding new repo to " + connection.url);
                const repoInfo = await promptForNewRepo();
                if (!repoInfo) {
                    // cancelled
                    return;
                }

                try {
                    await Requester.addTemplateRepo(connection, repoInfo.repoUrl, repoInfo.repoName, repoInfo.repoDescr);
                    await refreshManageReposPage(connection);
                }
                catch (err) {
                    vscode.window.showErrorMessage(`Error adding new template source: ${MCUtil.errToString(err)}`, err);
                    Log.e(`Error adding new template repo ${JSON.stringify(repoInfo)}`, err);
                }
                break;
            }
            case ManageReposWVMessages.DELETE: {
                // connection.deleteRepo
                const repoUrl = msg.data as string;
                Log.d(`Delete repo ${repoUrl} from ${connection.url}`);

                const yesBtn = "Yes";
                // TODO add name?
                const res = await vscode.window.showWarningMessage(
                    `Are you sure you wish to delete this template repository?`,
                    { modal: true }, yesBtn
                );

                if (res !== yesBtn) {
                    return;
                }

                try {
                    await Requester.removeTemplateRepo(connection, repoUrl);
                    await refreshManageReposPage(connection);
                }
                catch (err) {
                    vscode.window.showErrorMessage(`Error deleting template source ${repoUrl}: ${MCUtil.errToString(err)}`, err);
                    Log.e(`Error removing template repo ${repoUrl}`, err);
                }
                break;
            }
            case ManageReposWVMessages.HELP: {
                vscode.commands.executeCommand(Commands.VSC_OPEN, CWDocs.getDocLink(CWDocs.TEMPLATE_MANAGEMENT));
                break;
            }
            case ManageReposWVMessages.REFRESH: {
                // vscode.window.showInformationMessage("Refreshed repository list");
                await refreshManageReposPage(connection);
                break;
            }
            default: {
                Log.e("Received unknown event from manage templates webview:", msg);
            }
        }
    }
    catch (err) {
        Log.e("Error processing message from manage templates webview", err);
        Log.e("Message was", msg);
    }
}

async function promptForNewRepo(): Promise<{ repoUrl: string, repoName: string, repoDescr?: string } | undefined> {
    const repoUrl = await vscode.window.showInputBox({
        ignoreFocusOut: true,
        placeHolder: `https://raw.githubusercontent.com/kabanero-io/codewind-templates/master/devfiles/index.json`,
        prompt: "Enter the URL to your template source's index file.",
        validateInput: validateRepoInput,
    });

    if (!repoUrl) {
        return undefined;
    }

    let repoName = await vscode.window.showInputBox({
        ignoreFocusOut: true,
        placeHolder: "My Templates",
        prompt: `Enter a name for ${repoUrl}`,
    });
    if (!repoName) {
        return undefined;
    }
    repoName = repoName.trim();

    let repoDescr = await vscode.window.showInputBox({
        ignoreFocusOut: true,
        placeHolder: "Description of My Templates",
        prompt: `(Optional) Enter a description for ${repoName}`,
    });
    if (repoDescr) {
        repoDescr = repoDescr.trim();
    }

    return { repoUrl, repoName, repoDescr };
}

function validateRepoInput(input: string): string | undefined {
    let asUrl: URL | undefined;
    try {
        // We use URL instead of vscode.Uri because the latter appears to throw errors irregularly.
        asUrl = new URL(input);
    }
    catch (err) {
        // not a url
    }

    if (!asUrl) {
        return "The repository URL must be a valid URL.";
    }
    else if (!(asUrl.protocol.startsWith("http") || asUrl.protocol.startsWith("file"))) {
        return "The repository URL must be a valid http(s) or file URL.";
    }
    return undefined;
}<|MERGE_RESOLUTION|>--- conflicted
+++ resolved
@@ -99,9 +99,6 @@
     if (!manageReposPage) {
         return;
     }
-<<<<<<< HEAD
-    const html = generateManageReposHtml(await Requester.getTemplateRepos(connection));
-=======
     const html = generateManageReposHtml(await Requester.getTemplateSources(connection));
 
     // For debugging in the browser, write out the html to an html file on disk and point to the resources on disk
@@ -111,7 +108,6 @@
     //         (err) => { if (err) { throw err; } }
     //     );
     // }
->>>>>>> b3a1b0a7
     manageReposPage.webview.html = html;
 }
 
