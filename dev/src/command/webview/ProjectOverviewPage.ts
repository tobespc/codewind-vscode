/*******************************************************************************
 * Copyright (c) 2018, 2019 IBM Corporation and others.
 * All rights reserved. This program and the accompanying materials
 * are made available under the terms of the Eclipse Public License v2.0
 * which accompanies this distribution, and is available at
 * http://www.eclipse.org/legal/epl-v20.html
 *
 * Contributors:
 *     IBM Corporation - initial API and implementation
 *******************************************************************************/

import * as vscode from "vscode";

import Resources from "../../constants/Resources";
import MCUtil from "../../MCUtil";
import Project from "../../codewind/project/Project";
import WebviewUtil from "../webview/WebviewUtil";
import { CWDocs } from "../../constants/Constants";

// This file does have a bunch of strings that should be translated,
// but the stringfinder is not smart enough to pick them out from the regular html strings. So, do this file by hand.
// non-nls-file

/**
 * These are the messages the WebView can send back to its creator in ProjectInfoCmd
 */
export enum ProjectOverviewWVMessages {
    BUILD = "build",
    TOGGLE_AUTOBUILD = "toggleAutoBuild",
    OPEN = "open",
    UNBIND = "unbind",
    TOGGLE_ENABLEMENT = "toggleEnablement",
    EDIT = "edit",
}

enum OpenableTypes {
    WEB = "web",
    FILE = "file",
    FOLDER = "folder",
}

/**
 * Used by 'open' messages to pass back data about what to open
 */
export interface IWVOpenable {
    type: OpenableTypes;
    value: string;
}

export function refreshProjectOverview(webviewPanel: vscode.WebviewPanel, project: Project): string {
    const html = generateHtml(project);
    webviewPanel.webview.html = html;
    return html;
}

const NOT_AVAILABLE = "Not available";
const NOT_RUNNING = "Not running";
const NOT_DEBUGGING = "Not debugging";

function generateHtml(project: Project): string {

    // const emptyRow =
    // `
    // <tr>
    //     <td>&nbsp;</td>
    //     <td>&nbsp;</td>
    // </tr>
    // `;

    return `
        <!DOCTYPE html>

        <html>
        <head>
            <meta charset="UTF-8">
            <!--meta http-equiv="Content-Security-Policy" content="default-src 'self' ;"-->
            <meta name="viewport" content="width=device-width, initial-scale=1.0">

            <link rel="stylesheet" href="${WebviewUtil.getStylesheetPath("common.css")}"/>
            <link rel="stylesheet" href="${WebviewUtil.getStylesheetPath("project-overview.css")}"/>
            ${global.isTheia ?
                `<link rel="stylesheet" href="${WebviewUtil.getStylesheetPath("theia.css")}"/>` : ""}
        </head>
        <body>

<<<<<<< HEAD
        <div id="main">
            <div id="top-section">
                <div class="title">
                    <img id="logo" alt="Codewind Logo" src="${WebviewUtil.getIcon(Resources.Icons.Logo)}"/>
                    <h2>Project ${project.name}</h2>
                </div>
                <input id="build-btn" type="button" value="Build"
                    onclick="${project.state.isEnabled ? `sendMsg('${ProjectOverviewWVMessages.BUILD}')` : ""}"
                    class="btn btn-prominent ${project.state.isEnabled ? "" : "btn-disabled"}"/>
            </div>
=======
        <div id="title">
            <img id="logo" alt="Codewind Logo" src="${WebviewUtil.getIcon(Resources.Icons.Logo)}"/>
            <h1>Project ${project.name}</h1>
        </div>
        <div id="top-section">
            <input type="button" value="Build"
                class="btn btn-prominent ${project.state.isEnabled ? "" : "btn-disabled"}"
                onclick="${project.state.isEnabled ? `sendMsg('${ProjectOverviewWVMessages.BUILD}')` : ""}"/>
>>>>>>> b3a1b0a7

            <div id="top-right-btns">
                <input id="enablement-btn" class="btn btn-prominent" type="button"
                    onclick="sendMsg('${ProjectOverviewWVMessages.TOGGLE_ENABLEMENT}')"
                    value="${(project.state.isEnabled ? "Disable" : "Enable") + " project"}"
                />
                <input class="btn btn-red" type="button"
                    onclick="sendMsg('${ProjectOverviewWVMessages.UNBIND}')"
                    value="Remove project"
                />
            </div>
        </div>
        <div class="section">
            <h3>Project Information</h3>
            <table>
                ${buildRow("Type", project.type.toString())}
                ${buildRow("Language", MCUtil.uppercaseFirstChar(project.language))}
                ${buildRow("Project ID", project.id)}
<<<<<<< HEAD
                ${buildRow("Container ID", normalize(project.containerID, NOT_AVAILABLE, 32))}
                ${buildRow("Local Path", project.localPath.fsPath, OpenableTypes.FOLDER)}
=======
                ${buildRow("Local Path", project.localPath.fsPath, global.isTheia ? undefined : OpenableTypes.FOLDER)}
            </table>
        </div>
        <div class="section">
            <h3>Project Status</h3>
            <table>
>>>>>>> b3a1b0a7
                <tr>
                    <td class="info-label">Auto build:</td>
                    <td>
                        <input id="auto-build-toggle" type="checkbox" class="btn"
                            onclick="sendMsg('${ProjectOverviewWVMessages.TOGGLE_AUTOBUILD}')"
                            ${project.autoBuildEnabled ? "checked" : ""}
                            ${project.state.isEnabled ? " " : " disabled"}
                        />
                    </td>
                </tr>
                ${buildRow("Application Status", project.state.appState)}
                ${buildRow("Build Status", normalize(project.state.getBuildString(), NOT_AVAILABLE))}
                ${buildRow("Last Image Build", normalizeDate(project.lastImgBuild, NOT_AVAILABLE))}
                ${buildRow("Last Build", normalizeDate(project.lastBuild, NOT_AVAILABLE))}
            </table>
        </div>
        <div class="section">
            <div id="app-info-header-section">
                <h3>Application Information</h3>
                <div id="about-project-settings">
                    <a onclick="vscOpen('${OpenableTypes.WEB}', '${CWDocs.getDocLink(CWDocs.PROJECT_SETTINGS)}')" title="More Info">More Info</a>
                </div>
            </div>
            <!-- Hide Container ID in theia -->
            ${global.isTheia ? "" : `
                <table class="bottom-padded">
                    ${buildRow("Container ID", normalize(project.containerID, NOT_AVAILABLE, 32))}
                </table>`
            }

            <table>
                ${buildRow("Application Endpoint",
                    normalize(project.appUrl, NOT_RUNNING),
                    (project.appUrl != null ? OpenableTypes.WEB : undefined), true)}
                ${buildRow("Exposed App Port", normalize(project.ports.appPort, NOT_RUNNING))}
                ${buildRow("Internal App Port",
                    normalize(project.ports.internalPort, NOT_AVAILABLE),
                    undefined, true)}

                <!-- buildDebugSection must also close the <table> -->
                ${buildDebugSection(project)}
            <!-- /table -->
<<<<<<< HEAD

            <div id="bottom-section">
                <input class="btn red-btn" type="button" onclick="sendMsg('${ProjectOverviewWVMessages.UNBIND}')" class="" value="Remove project"/>
                <input id="enablement-btn" class="btn btn-prominent" type="button"
                    onclick="sendMsg('${ProjectOverviewWVMessages.TOGGLE_ENABLEMENT}')"
                    value="${(project.state.isEnabled ? "Disable" : "Enable") + " project"}"/>
            </div>
=======
>>>>>>> b3a1b0a7
        </div>

        <script type="text/javascript">
            const vscode = acquireVsCodeApi();

            function vscOpen(type, value) {
                sendMsg("${ProjectOverviewWVMessages.OPEN}", { type, value });
            }

            function sendMsg(type, data = undefined) {
                // See IWebViewMsg in ProjectOverviewCmd
                vscode.postMessage({ type: type, data: data });
            }
        </script>

        </body>
        </html>
    `;
}

function buildRow(label: string, data: string, openable?: OpenableTypes, editable: boolean = false): string {
    let secondColTdContents: string = "";
    let thirdColTdContents: string = "";
    if (openable) {
        secondColTdContents += `<a title="${label}" onclick="vscOpen('${openable}', '${data}')">${data}</a>`;
    }
    else {
        secondColTdContents = `${data}`;
    }

    if (editable) {
        const tooltip = `title="Edit Project Settings"`;
        const onClick = `onclick="sendMsg('${ProjectOverviewWVMessages.EDIT}', { type: '${editable}' })"`;

        thirdColTdContents = `
            <input type="image" id="edit-${MCUtil.slug(label)}" class="edit-btn" ${tooltip} ${onClick}` +
                `src="${WebviewUtil.getIcon(Resources.Icons.Edit)}"/>
        `;
    }

    const secondTd = `<td title="${label}">${secondColTdContents}</td>`;
    const thirdTd = thirdColTdContents ? `<td>${thirdColTdContents}</td>` : "";
    const fourthTd = openable === OpenableTypes.WEB ?
        `
        <td>
            <input type="image" title="Open" src="${WebviewUtil.getIcon(Resources.Icons.OpenExternal)}" onclick="vscOpen('${openable}', '${data}')"/>
        </td>
        `
        : "";

    return `
        <tr class="info-row">
            <td class="info-label">${label}:</td>
            ${secondTd}
            ${thirdTd}
            ${fourthTd}
        </tr>
    `;
}

/**
 * Convert `item` to a user-friendly string, or the fallback if `item` is undefined or invalid.
 */
function normalize(item: vscode.Uri | number | string | undefined, fallback: string, maxLength?: number): string {
    let result: string;
    if (item == null || item === "" || (typeof item === typeof 0 && isNaN(Number(item)))) {
        result = fallback;
    }
    else if (item instanceof vscode.Uri && (item as vscode.Uri).scheme.includes("file")) {
        result = item.fsPath;
    }
    else {
        result = item.toString();
    }

    if (maxLength != null) {
        result = result.substring(0, maxLength);
    }

    return result;
}

function normalizeDate(d: Date, fallback: string): string {
    if (MCUtil.isGoodDate(d)) {
        let dateStr: string = d.toLocaleDateString();
        if (dateStr === (new Date()).toLocaleDateString()) {
            dateStr = "Today";
        }

        return `${dateStr} at ${d.toLocaleTimeString()}`;
    }
    else {
        return fallback;
    }
}

function buildDebugSection(project: Project): string {
<<<<<<< HEAD
    if (!project.capabilities.supportsDebug) {
        let notSupportedMsg = "This project does not support debug.";
        if (project.connection.isRemote) {
            notSupportedMsg = "Remote projects do not support debug.";
        }
        return `
            </table>
            ${notSupportedMsg}
=======
    let noDebugMsg;
    if (global.isTheia) {
        noDebugMsg = "Debug is not supported in Che.";
    }
    else if (!project.capabilities.supportsDebug) {
        noDebugMsg = `${project.type} projects do not support debug.`;
    }

    if (noDebugMsg) {
        return `
            </table>
            ${noDebugMsg}
>>>>>>> b3a1b0a7
        `;
    }

    return `
        ${buildRow("Exposed Debug Port", normalize(project.ports.debugPort, NOT_DEBUGGING))}
        ${buildRow("Internal Debug Port",
            normalize(project.ports.internalDebugPort, NOT_AVAILABLE),
            undefined, true)}
        </table>
    `;
        // ${buildRow("Debug URL", normalize(project.debugUrl, NOT_DEBUGGING))}
}<|MERGE_RESOLUTION|>--- conflicted
+++ resolved
@@ -83,19 +83,7 @@
         </head>
         <body>
 
-<<<<<<< HEAD
-        <div id="main">
-            <div id="top-section">
-                <div class="title">
-                    <img id="logo" alt="Codewind Logo" src="${WebviewUtil.getIcon(Resources.Icons.Logo)}"/>
-                    <h2>Project ${project.name}</h2>
-                </div>
-                <input id="build-btn" type="button" value="Build"
-                    onclick="${project.state.isEnabled ? `sendMsg('${ProjectOverviewWVMessages.BUILD}')` : ""}"
-                    class="btn btn-prominent ${project.state.isEnabled ? "" : "btn-disabled"}"/>
-            </div>
-=======
-        <div id="title">
+        <div class="title">
             <img id="logo" alt="Codewind Logo" src="${WebviewUtil.getIcon(Resources.Icons.Logo)}"/>
             <h1>Project ${project.name}</h1>
         </div>
@@ -103,7 +91,6 @@
             <input type="button" value="Build"
                 class="btn btn-prominent ${project.state.isEnabled ? "" : "btn-disabled"}"
                 onclick="${project.state.isEnabled ? `sendMsg('${ProjectOverviewWVMessages.BUILD}')` : ""}"/>
->>>>>>> b3a1b0a7
 
             <div id="top-right-btns">
                 <input id="enablement-btn" class="btn btn-prominent" type="button"
@@ -122,17 +109,12 @@
                 ${buildRow("Type", project.type.toString())}
                 ${buildRow("Language", MCUtil.uppercaseFirstChar(project.language))}
                 ${buildRow("Project ID", project.id)}
-<<<<<<< HEAD
-                ${buildRow("Container ID", normalize(project.containerID, NOT_AVAILABLE, 32))}
-                ${buildRow("Local Path", project.localPath.fsPath, OpenableTypes.FOLDER)}
-=======
                 ${buildRow("Local Path", project.localPath.fsPath, global.isTheia ? undefined : OpenableTypes.FOLDER)}
             </table>
         </div>
         <div class="section">
             <h3>Project Status</h3>
             <table>
->>>>>>> b3a1b0a7
                 <tr>
                     <td class="info-label">Auto build:</td>
                     <td>
@@ -175,16 +157,6 @@
                 <!-- buildDebugSection must also close the <table> -->
                 ${buildDebugSection(project)}
             <!-- /table -->
-<<<<<<< HEAD
-
-            <div id="bottom-section">
-                <input class="btn red-btn" type="button" onclick="sendMsg('${ProjectOverviewWVMessages.UNBIND}')" class="" value="Remove project"/>
-                <input id="enablement-btn" class="btn btn-prominent" type="button"
-                    onclick="sendMsg('${ProjectOverviewWVMessages.TOGGLE_ENABLEMENT}')"
-                    value="${(project.state.isEnabled ? "Disable" : "Enable") + " project"}"/>
-            </div>
-=======
->>>>>>> b3a1b0a7
         </div>
 
         <script type="text/javascript">
@@ -282,18 +254,11 @@
 }
 
 function buildDebugSection(project: Project): string {
-<<<<<<< HEAD
-    if (!project.capabilities.supportsDebug) {
-        let notSupportedMsg = "This project does not support debug.";
-        if (project.connection.isRemote) {
-            notSupportedMsg = "Remote projects do not support debug.";
-        }
-        return `
-            </table>
-            ${notSupportedMsg}
-=======
     let noDebugMsg;
-    if (global.isTheia) {
+    if (project.connection.isRemote) {
+        noDebugMsg = "Remote projects do not support debug.";
+    }
+    else if (global.isTheia) {
         noDebugMsg = "Debug is not supported in Che.";
     }
     else if (!project.capabilities.supportsDebug) {
@@ -304,7 +269,6 @@
         return `
             </table>
             ${noDebugMsg}
->>>>>>> b3a1b0a7
         `;
     }
 
