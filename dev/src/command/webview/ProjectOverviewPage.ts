--- conflicted
+++ resolved
@@ -254,23 +254,17 @@
 }
 
 function buildDebugSection(project: Project): string {
-<<<<<<< HEAD
+    if (global.isTheia) {
+        return `
+            </table>
+        `;
+    }
+
     let noDebugMsg;
     if (project.connection.isRemote) {
         noDebugMsg = "Remote projects do not support debug.";
     }
-    else if (global.isTheia) {
-        noDebugMsg = "Debug is not supported in Che.";
-=======
-    if (global.isTheia) {
-        return `
-            </table>
-        `;
->>>>>>> 7cdf3780
-    }
-
-    let noDebugMsg;
-    if (!project.capabilities.supportsDebug) {
+    else if (!project.capabilities.supportsDebug) {
         noDebugMsg = `${project.type} projects do not support debug.`;
     }
 
