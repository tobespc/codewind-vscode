/*******************************************************************************
 * Copyright (c) 2019 IBM Corporation and others.
 * All rights reserved. This program and the accompanying materials
 * are made available under the terms of the Eclipse Public License v2.0
 * which accompanies this distribution, and is available at
 * http://www.eclipse.org/legal/epl-v20.html
 *
 * Contributors:
 *     IBM Corporation - initial API and implementation
 *******************************************************************************/


import * as vscode from "vscode";

import Project from "../codewind/project/Project";
import Connection from "../codewind/connection/Connection";
import Translator from "../constants/strings/translator";
import Resources from "../constants/Resources";
import StringNamespaces from "../constants/strings/StringNamespaces";
import Log from "../Logger";
import Commands from "../constants/Commands";
import CodewindManager from "../codewind/connection/CodewindManager";
import { CODEWIND_STATES } from "../codewind/connection/CodewindStates";

const STRING_NS = StringNamespaces.TREEVIEW;

/**
 * All of these values must match the viewItem regexes in package.nls.json
 */
enum TreeContextValues {
    // base
    BASE = "ext.cw",
    NO_PROJECTS = "noProjects",

    // Codewind status
    CW_STOPPED = "cwstatus.stopped",
    // CW_STARTING = "cwstatus.starting",
    CW_STARTED = "cwstatus.started",

    // Connection
    CONN_CONNECTED = "connection.connected",
    CONN_DISCONNECTED = "connection.disconnected",

    // Project
    PROJ_BASE = "project",

    // (en|dis)abled are mutex
    PROJ_ENABLED = "enabled",
    PROJ_DISABLED = "disabled",

    // debuggable, started both imply enabled
    PROJ_DEBUGGABLE = "debuggable",
    PROJ_STARTED = "started",

    // auto build statuses are mutex
    PROJ_AUTOBUILD_ON = "autoBuildOn",
    PROJ_AUTOBUILD_OFF = "autoBuildOff",

    PROJ_RESTARTABLE = "restartable",
    PROJ_METRICS = "metricsAvailable",
}

export type CodewindTreeItem = Connection | Project | vscode.TreeItem;

namespace TreeItemFactory {
    export const CW_STARTED_NODE_ID = "ext.cw.treeroot";

<<<<<<< HEAD
    export function getRootTreeItems(): CodewindTreeItem {
        const label = "Codewind";
        const cwStarted = CodewindManager.instance.isStarted();
        // we use the ID only in the started case so that when CW starts the new TreeItem can auto-expand
=======
    export function getRootTreeItems(): CodewindTreeItem[] {
        const cwState = CodewindManager.instance.state;
        const cwStarted = CodewindManager.instance.isStarted;

        let label = "Codewind";
        if (CODEWIND_STATES[cwState].isErrorState || CODEWIND_STATES[cwState].isTransitionState) {
            label += ` (${cwState})`;
        }
        // we use the ID only in the started case so that when CW starts the new TreeItem can auto-expand after it starts
>>>>>>> a8dc137e
        const id = cwStarted ?  CW_STARTED_NODE_ID : undefined;
        const contextValue = cwStarted ? TreeContextValues.CW_STARTED : TreeContextValues.CW_STOPPED;
        const collapsibleState = cwStarted ? vscode.TreeItemCollapsibleState.Expanded : vscode.TreeItemCollapsibleState.None;

        const cwStatusItem: vscode.TreeItem = {
            id,
            label,
            tooltip: label,
            collapsibleState,
            iconPath: Resources.getIconPaths(Resources.Icons.Logo),
            contextValue: buildContextValue([contextValue]),
        };

        return cwStatusItem;
    }

    export function toTreeItem(resource: Project | Connection): vscode.TreeItem {
        if (resource instanceof Project) {
            return getProjectTI(resource);
        }
        else if (resource instanceof Connection) {
            return getConnectionTI(resource);
        }
        else {
            // darn you, theia
            const errMsg = "Unexpected object cannot be converted to TreeItem";
            Log.e(errMsg, resource);
            throw new Error(errMsg);
        }
    }

    export function getConnectionChildren(connection: Connection): CodewindTreeItem[] {
       if (connection.isConnected) {
            if (connection.projects.length > 0) {
                return connection.projects.sort((a, b) => a.name.localeCompare(b.name));
            }
            else {
                const label = global.isTheia ?
                    "No Projects" :
                    "No projects (Click here to create a project)";

                const tooltip = global.isTheia ?
                    "Right click Projects to create a project" :
                    "Click here to create a project";

                const command = global.isTheia ?
                    undefined :
                    {
                        command: Commands.CREATE_PROJECT,
                        title: "",
                        arguments: [connection]
                    };

                return [{
                    label,
                    iconPath: Resources.getIconPaths(Resources.Icons.Error),
                    tooltip,
                    contextValue: buildContextValue([TreeContextValues.NO_PROJECTS]),
                    collapsibleState: vscode.TreeItemCollapsibleState.None,
                    command,
                }];
            }
        }
        else {
            return [{
                label: Translator.t(STRING_NS, "disconnectedConnectionLabel"),
                iconPath: Resources.getIconPaths(Resources.Icons.Disconnected),
                contextValue: "nothing",        // anything truthy works
                collapsibleState: vscode.TreeItemCollapsibleState.None,
            }];
        }
    }
}

function getConnectionTI(connection: Connection): vscode.TreeItem {
    let label;
    if (global.isTheia) {
        // it's confusing to say "local" in the theia case
        label = Translator.t(STRING_NS, "connectionLabelSimple");
    }
    else {
        // always local for now
        label = Translator.t(STRING_NS, "connectionLabel", { type: Translator.t(STRING_NS, "connectionTypeLocal") });
    }
    const iconPath = Resources.getIconPaths(Resources.Icons.LocalProjects);

    return {
        label,
        collapsibleState: vscode.TreeItemCollapsibleState.Expanded,
        tooltip: `${connection.versionStr} • ${connection.workspacePath.fsPath}`,
        contextValue: getConnectionContext(connection),
        iconPath,
    };
}

function getProjectTI(project: Project): vscode.TreeItem {
    const label = Translator.t(STRING_NS, "projectLabel", { projectName: project.name, state: project.state.toString() });
    const command = global.isTheia ?
        undefined :
        {
            command: Commands.VSC_REVEAL_EXPLORER,
            title: "",
            arguments: [project.localPath]
        };

    return {
        id: project.id,
        label,
        collapsibleState: vscode.TreeItemCollapsibleState.None,
        tooltip: label,
        contextValue: getProjectContext(project),
        iconPath: project.type.icon,
        // command run on single-click (or double click - depends on a user setting - https://github.com/Microsoft/vscode/issues/39601)
        command,
    };
}

function getConnectionContext(connection: Connection): string {
    let contextValue: TreeContextValues;
    if (connection.isConnected) {
        contextValue = TreeContextValues.CONN_CONNECTED;
    }
    else {
        contextValue = TreeContextValues.CONN_DISCONNECTED;
    }
    const cv = buildContextValue([contextValue]);
    // Log.d(`The context value for ${connection} is ${cv}`);
    return cv;
}

function getProjectContext(project: Project): string {
    const contextValues: TreeContextValues[] = [ TreeContextValues.PROJ_BASE ];

    if (project.state.isEnabled) {
        contextValues.push(TreeContextValues.PROJ_ENABLED);
        if (project.state.isStarted) {
            contextValues.push(TreeContextValues.PROJ_STARTED);
        }
        if (project.state.isDebuggable) {
            contextValues.push(TreeContextValues.PROJ_DEBUGGABLE);
        }
    }
    else {
        contextValues.push(TreeContextValues.PROJ_DISABLED);
    }

    if (project.autoBuildEnabled) {
        contextValues.push(TreeContextValues.PROJ_AUTOBUILD_ON);
    }
    else {
        contextValues.push(TreeContextValues.PROJ_AUTOBUILD_OFF);
    }

    if (project.capabilities.supportsRestart) {
        contextValues.push(TreeContextValues.PROJ_RESTARTABLE);
    }

    if (project.capabilities.metricsAvailable) {
        contextValues.push(TreeContextValues.PROJ_METRICS);
    }

    // The final result will look like eg: "ext.cw.project.enabled.autoBuildOn"
    const cv = buildContextValue(contextValues);
    // Log.d(`The context value for ${project.name} is ${cv}`);
    return cv;
}


// const CONTEXT_SEPARATOR = ".";
function buildContextValue(subvalues: string[]): string {
    return [ TreeContextValues.BASE, ...subvalues].join(".");
}

// export { TreeContextValues };
export default TreeItemFactory;<|MERGE_RESOLUTION|>--- conflicted
+++ resolved
@@ -65,13 +65,7 @@
 namespace TreeItemFactory {
     export const CW_STARTED_NODE_ID = "ext.cw.treeroot";
 
-<<<<<<< HEAD
     export function getRootTreeItems(): CodewindTreeItem {
-        const label = "Codewind";
-        const cwStarted = CodewindManager.instance.isStarted();
-        // we use the ID only in the started case so that when CW starts the new TreeItem can auto-expand
-=======
-    export function getRootTreeItems(): CodewindTreeItem[] {
         const cwState = CodewindManager.instance.state;
         const cwStarted = CodewindManager.instance.isStarted;
 
@@ -80,7 +74,6 @@
             label += ` (${cwState})`;
         }
         // we use the ID only in the started case so that when CW starts the new TreeItem can auto-expand after it starts
->>>>>>> a8dc137e
         const id = cwStarted ?  CW_STARTED_NODE_ID : undefined;
         const contextValue = cwStarted ? TreeContextValues.CW_STARTED : TreeContextValues.CW_STOPPED;
         const collapsibleState = cwStarted ? vscode.TreeItemCollapsibleState.Expanded : vscode.TreeItemCollapsibleState.None;
